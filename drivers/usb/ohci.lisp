--- conflicted
+++ resolved
@@ -1661,12 +1661,8 @@
                                 :lock (sup:make-mutex "OHCI Lock")
                                 :bar bar0
                                 :hcca-phys-addr 0 ;; dummy value for print-ohci
-<<<<<<< HEAD
-                                :td->xfer-info (make-hash-table))))
-=======
                                 ;; ### Does this need to be synchronized?
-                                :td->td-info (make-hash-table :synchronized t))))
->>>>>>> 9685f1d2
+                                :td->xfer-info (make-hash-table :synchronized t))))
       (setf (pci:pci-bus-master-enabled device) T)
       (setf *ohci* ohci)
 
